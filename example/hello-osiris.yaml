apiVersion: v1
kind: Service
metadata:
  name: hello-osiris
  labels:
    app: hello-osiris
  annotations:
    osiris.deislabs.io/enabled: "true"
    osiris.deislabs.io/deployment: hello-osiris
    osiris.deislabs.io/loadBalancerHostname: hello-osiris.contoso.io
spec:
  type: LoadBalancer
  ports:
  - name: http
    port: 8080
    targetPort: 8080
  - name: h2c
    port: 8081
    targetPort: 8081
  - name: grpc
    port: 8082
    targetPort: 8082
  - name: https
    port: 4430
    targetPort: 4430
  selector:
    app: hello-osiris
---
apiVersion: v1
kind: Secret
metadata:
  name: hello-osiris-cert
  labels:
    app: hello-osiris
data:
  server.crt: LS0tLS1CRUdJTiBDRVJUSUZJQ0FURS0tLS0tCk1JSUQyRENDQXNBQ0NRQy9HeC92dExTTlZEQU5CZ2txaGtpRzl3MEJBUXNGQURDQnJURUxNQWtHQTFVRUJoTUMKVlZNeEV6QVJCZ05WQkFnTUNsZGhjMmhwYm1kMGIyNHhFREFPQmdOVkJBY01CMUpsWkcxdmJtUXhFakFRQmdOVgpCQW9NQ1VSbGFYTWdUR0ZpY3pFVU1CSUdBMVVFQ3d3TFJXNW5hVzVsWlhKcGJtY3hJVEFmQmdOVkJBTU1HR2hsCmJHeHZMVzl6YVhKcGN5NWtaV2x6YkdGaWN5NXBiekVxTUNnR0NTcUdTSWIzRFFFSkFSWWJhMlZ1ZEM1eVlXNWoKYjNWeWRFQnRhV055YjNOdlpuUXVZMjl0TUI0WERURTVNREl5TXpBd01UazBNVm9YRFRJd01ESXlNekF3TVRrMApNVm93Z2EweEN6QUpCZ05WQkFZVEFsVlRNUk13RVFZRFZRUUlEQXBYWVhOb2FXNW5kRzl1TVJBd0RnWURWUVFICkRBZFNaV1J0YjI1a01SSXdFQVlEVlFRS0RBbEVaV2x6SUV4aFluTXhGREFTQmdOVkJBc01DMFZ1WjJsdVpXVnkKYVc1bk1TRXdId1lEVlFRRERCaG9aV3hzYnkxdmMybHlhWE11WkdWcGMyeGhZbk11YVc4eEtqQW9CZ2txaGtpRwo5dzBCQ1FFV0cydGxiblF1Y21GdVkyOTFjblJBYldsamNtOXpiMlowTG1OdmJUQ0NBU0l3RFFZSktvWklodmNOCkFRRUJCUUFEZ2dFUEFEQ0NBUW9DZ2dFQkFMZEJZTFlwT2NaSUdEWWs2Qzl5T1hreE8wcUZQbVkzNGVWanBrc0oKZjZqaUVEUDFWZlBoWXV6TnRwMUY0ZWhlR1h3WEU0cmt4ZjQ5bExtcmU4L3g4NUh6RHNKK1NNdnlaZ09XZjZMcgpoNE53aVBKcmNjcDhGTVlXMmtJenJiVWZFS0wxYUZ1VCtkRXc3NkgxRlhPUmsvS0Y0V3JMYXhkRlBPbDhLMWVPCm1NazFtSkU3NTNYZzVYd2FVVUVHZ2tGbUZkZHJhQ2N3Y1U0QmtnbXRObTdFTExJQ2Nnb3MzNHVmR21ndmN2ZkwKSWhuenZxNmxCNDM4a0hyaG16OG11WFVwYjhQa1k2NmtxRGpxTk53YlBsLzJrMjYvVTg1RUVlazI0YnowMzlBZApsUnpKUTFndUhacmxKOTBQckl0aFJzM3NNZmdzWGtIaGZDR0J5dlVXYWZubUZPY0NBd0VBQVRBTkJna3Foa2lHCjl3MEJBUXNGQUFPQ0FRRUFzckltVURVK0E2YWNHVGloK3N5c2lpQWVWYWtsL0FNcytvWXJIa1NPK2NrOXVNcFUKMUw3dUtrNDZBSGZ0dkplbXJqaFBObHJpSmZOSEh5bEZ0YlpkTjRqM2RmL3p1L1ExbVRMa2dLUXJWZkl6ZFF2eApVUlEyOXB2ZWFBdFJyL0x6VXZINllWRE5lTk9wWXk3ZEJJT1ZqcGpjZFJ5amRHZE1xejBLbEhvUGlnbEdiUEFWCldzdXBmbWI3Nzd1Q3ZtUGRHc1lwb2wvTE9jOU44ZUE0VUdPNk9sWmtWU0NGOTJjSk9oaCtyd1c0cktTOXZFTTcKRzJmaXZVVDZJWCtFamdGQzB0ZytLMkNSSjRoTElnNTFSc0lmdEllNk01MFBpOCsvc3d6andYV2ZuQmpkUWkyegpudC9XYmR3THA2Q2pMR01UdVNrZmVGam00Z2QzM2cyMmRSY09RZz09Ci0tLS0tRU5EIENFUlRJRklDQVRFLS0tLS0K
  server.key: LS0tLS1CRUdJTiBSU0EgUFJJVkFURSBLRVktLS0tLQpNSUlFcEFJQkFBS0NBUUVBdDBGZ3RpazV4a2dZTmlUb0wzSTVlVEU3U29VK1pqZmg1V09tU3dsL3FPSVFNL1ZWCjgrRmk3TTIyblVYaDZGNFpmQmNUaXVURi9qMlV1YXQ3ei9IemtmTU93bjVJeS9KbUE1Wi9vdXVIZzNDSThtdHgKeW53VXhoYmFRak90dFI4UW92Vm9XNVA1MFREdm9mVVZjNUdUOG9YaGFzdHJGMFU4Nlh3clY0Nll5VFdZa1R2bgpkZURsZkJwUlFRYUNRV1lWMTJ0b0p6QnhUZ0dTQ2EwMmJzUXNzZ0p5Q2l6Zmk1OGFhQzl5OThzaUdmTytycVVICmpmeVFldUdiUHlhNWRTbHZ3K1JqcnFTb09PbzAzQnMrWC9hVGJyOVR6a1FSNlRiaHZQVGYwQjJWSE1sRFdDNGQKbXVVbjNRK3NpMkZHemV3eCtDeGVRZUY4SVlISzlSWnArZVlVNXdJREFRQUJBb0lCQUdVS2lDK0lSWkc5V0pRcAovMWVCekl5MUIzTU1TcDZEdTJzR2FiOC82b0tNdXRCYk9sd3c3cUdRdjFxeUdHQk4yaEZnaStidVF2anVyVjArClh4TUYzZjJnSFloQnB4UEVnRmtFRnpZV1ZXNjBrdDNQUGp1ZDlMcFFDV0d0S3Q4TjFOZDFKbWd3Qy9NNjN6WFcKYzFCNGVUR2tmZWlyWmsyN1lGMkFtRWs3bDZTQWw4SXVSbHNvUnpSVjBjTGxDQ1ZqeGZrWFFaTko3d0tnQzk2RAovSXppTVhzZ2h3MEd5NFg2L1FadjZnSGFIdHN0d1lITkFyeUF4eExYMVNQOTJhc1BEdWFXYUFMbEJzdGRSc2RtCkpIdU43dWtuMGFHZEMyeVAwQWlDS2prM1NjUnpVdHhyMlBqb3d4WGYwd3BDYUFYN2xVenk2RWpId29VTmg1VEcKenlhRTRoa0NnWUVBN2o2T21lSzdqN1E4SlMwR2NtTDVxbmMzdkRkUkdSdFlhclk2UzR1Qko2UmVnMkJGSFZ4MApPU2lrV1E2Z2dTTkJvMnEwR3pvcVpYZ3FSdGVtYjh1WUhUR25ad2NlRGd4dVhMcXg2cHRKWTlvajJJcDNXQXFaCjdWei95WGl6aWpIWmJZTW5IQmUyODFEMmFUQzlJRXpwdGg2NmlTZ2VYa1pWOFhNL1BCQjk1ZVVDZ1lFQXhPbXcKM04wY2J6QkxPeUN5Zkdhc2phRnAxNml3djFMYVB2b3ZSaG9ubDhkczVmVy9GdC9kMTY1YVorOCtnTU1rN1kxTwpFdkxmVjFkZXVUS0Y0VDV4dC90ZTVYcU5ocXJRbWt5RmZUY0tFem8rODZnUnpxTWRqSXh1eDhjN3FRWjg3Y2xxCitSNTBUbzZraGt1YXlpc1hWT05CV2VxekFSWk9QWmh2L2xSaUl0c0NnWUVBb0xZZ1dkeGg2OW1JTFFmSGJvZ24KcFA5UTRLMXNEb1NzeXlkc0FhUDBsdnBCSzF4WW95ckgxL3I3aW52Y2QrQ0JtYXdVSEwzSzliSHV5dVVVQ0J3TgoyN3V3RWtieDFrWTZlR0VVUFk5TkhZZDhZTWxmSWt2Y2RBc2xIUkpJQXJRSDJPRDlFKzFIWTdFODE4Nmg5ZFVNClh1Y3hxKzRkTmprNkptczR2OXJjSXFVQ2dZQUJrTDRJTTNYTGFIM2duWFR0eWo4cTdSS1RWVkw2WW1VN3hPOWwKUmtYMFRmQ09yM0p5Y3hzbllNcDFNeEN6STFvQ3pYSEdjc25WdnVzUTI5YjJvSEYwL2ZtV0ozQkNsczhMdXZvQQpzZFJSck0vZFRnTytPY3U5VjB4MktCNVFUSzNua2dkWXJhWk5EWk0vUWhDYjlOVzlwZ1RaK3lTcktJczhzQjZMCnpnM3Rxd0tCZ1FDTzhrNkVZRVVoZW5DMWNldSs0ejdEWmZrL01CTWlJci9ob1NySllaSmVOWldBSDJOd2p5M0cKUlhYWTZzdVRZRFRXVUJYWTZZMDl2STdOQzhmRk11ZmhyM28zaThMMVNWMlNCQ0VyMlV4T3RHWnN4TEVMMnhUQwpCbFIrMEF2MnUzSFBKRTBiV3ptVGh3U1RlQ2h0Z3pZQ2tIUlZlNlJMZVhET0w3SkFnQWNyM1E9PQotLS0tLUVORCBSU0EgUFJJVkFURSBLRVktLS0tLQo=
---
apiVersion: apps/v1
kind: Deployment
metadata:
  name: hello-osiris
  labels:
    app: hello-osiris
  annotations:
    osiris.deislabs.io/enabled: "true"
    osiris.deislabs.io/minReplicas: "1"
    osiris.deislabs.io/metricsCheckInterval: "120" # seconds
spec:
  replicas: 1
  selector:
    matchLabels:
      app: hello-osiris
  template:
    metadata:
      labels:
        app: hello-osiris
      annotations:
<<<<<<< HEAD
        osiris.deislabs.io/ignoredPaths: "/first/path,/second-path"
=======
        osiris.deislabs.io/enabled: "true"
>>>>>>> c8d03c89
    spec:
      containers:
      - name: hello-osiris
        image: krancour/hello-osiris:v0.1.0
        args:
        - --https-cert
        - /hello-osiris/cert/server.crt
        - --https-key
        - /hello-osiris/cert/server.key
        ports:
        - containerPort: 8080
        - containerPort: 8081
        - containerPort: 8082
        - containerPort: 4430
        volumeMounts:
        - name: cert
          mountPath: /hello-osiris/cert
          readOnly: true
        livenessProbe:
          httpGet:
            path: /healthz
            port: 8080
        readinessProbe:
          httpGet:
            path: /healthz
            port: 8080
      volumes:
      - name: cert
        secret:
          secretName: hello-osiris-cert<|MERGE_RESOLUTION|>--- conflicted
+++ resolved
@@ -56,11 +56,8 @@
       labels:
         app: hello-osiris
       annotations:
-<<<<<<< HEAD
+        osiris.deislabs.io/enabled: "true"
         osiris.deislabs.io/ignoredPaths: "/first/path,/second-path"
-=======
-        osiris.deislabs.io/enabled: "true"
->>>>>>> c8d03c89
     spec:
       containers:
       - name: hello-osiris

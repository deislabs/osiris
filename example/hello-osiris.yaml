apiVersion: v1
kind: Service
metadata:
  name: hello-osiris
  labels:
    app: hello-osiris
  annotations:
    osiris.deislabs.io/enabled: "true"
    osiris.deislabs.io/deployment: hello-osiris
    osiris.deislabs.io/loadBalancerHostname: hello-osiris.contoso.io
spec:
  type: LoadBalancer
  ports:
  - name: http
    port: 8080
    targetPort: 8080
  - name: h2c
    port: 8081
    targetPort: 8081
  - name: grpc
    port: 8082
    targetPort: 8082
  - name: https
    port: 4430
    targetPort: 4430
  selector:
    app: hello-osiris
---
apiVersion: v1
kind: Secret
metadata:
  name: hello-osiris-cert
  labels:
    app: hello-osiris
data:
  server.crt: LS0tLS1CRUdJTiBDRVJUSUZJQ0FURS0tLS0tCk1JSUQyRENDQXNBQ0NRQy9HeC92dExTTlZEQU5CZ2txaGtpRzl3MEJBUXNGQURDQnJURUxNQWtHQTFVRUJoTUMKVlZNeEV6QVJCZ05WQkFnTUNsZGhjMmhwYm1kMGIyNHhFREFPQmdOVkJBY01CMUpsWkcxdmJtUXhFakFRQmdOVgpCQW9NQ1VSbGFYTWdUR0ZpY3pFVU1CSUdBMVVFQ3d3TFJXNW5hVzVsWlhKcGJtY3hJVEFmQmdOVkJBTU1HR2hsCmJHeHZMVzl6YVhKcGN5NWtaV2x6YkdGaWN5NXBiekVxTUNnR0NTcUdTSWIzRFFFSkFSWWJhMlZ1ZEM1eVlXNWoKYjNWeWRFQnRhV055YjNOdlpuUXVZMjl0TUI0WERURTVNREl5TXpBd01UazBNVm9YRFRJd01ESXlNekF3TVRrMApNVm93Z2EweEN6QUpCZ05WQkFZVEFsVlRNUk13RVFZRFZRUUlEQXBYWVhOb2FXNW5kRzl1TVJBd0RnWURWUVFICkRBZFNaV1J0YjI1a01SSXdFQVlEVlFRS0RBbEVaV2x6SUV4aFluTXhGREFTQmdOVkJBc01DMFZ1WjJsdVpXVnkKYVc1bk1TRXdId1lEVlFRRERCaG9aV3hzYnkxdmMybHlhWE11WkdWcGMyeGhZbk11YVc4eEtqQW9CZ2txaGtpRwo5dzBCQ1FFV0cydGxiblF1Y21GdVkyOTFjblJBYldsamNtOXpiMlowTG1OdmJUQ0NBU0l3RFFZSktvWklodmNOCkFRRUJCUUFEZ2dFUEFEQ0NBUW9DZ2dFQkFMZEJZTFlwT2NaSUdEWWs2Qzl5T1hreE8wcUZQbVkzNGVWanBrc0oKZjZqaUVEUDFWZlBoWXV6TnRwMUY0ZWhlR1h3WEU0cmt4ZjQ5bExtcmU4L3g4NUh6RHNKK1NNdnlaZ09XZjZMcgpoNE53aVBKcmNjcDhGTVlXMmtJenJiVWZFS0wxYUZ1VCtkRXc3NkgxRlhPUmsvS0Y0V3JMYXhkRlBPbDhLMWVPCm1NazFtSkU3NTNYZzVYd2FVVUVHZ2tGbUZkZHJhQ2N3Y1U0QmtnbXRObTdFTExJQ2Nnb3MzNHVmR21ndmN2ZkwKSWhuenZxNmxCNDM4a0hyaG16OG11WFVwYjhQa1k2NmtxRGpxTk53YlBsLzJrMjYvVTg1RUVlazI0YnowMzlBZApsUnpKUTFndUhacmxKOTBQckl0aFJzM3NNZmdzWGtIaGZDR0J5dlVXYWZubUZPY0NBd0VBQVRBTkJna3Foa2lHCjl3MEJBUXNGQUFPQ0FRRUFzckltVURVK0E2YWNHVGloK3N5c2lpQWVWYWtsL0FNcytvWXJIa1NPK2NrOXVNcFUKMUw3dUtrNDZBSGZ0dkplbXJqaFBObHJpSmZOSEh5bEZ0YlpkTjRqM2RmL3p1L1ExbVRMa2dLUXJWZkl6ZFF2eApVUlEyOXB2ZWFBdFJyL0x6VXZINllWRE5lTk9wWXk3ZEJJT1ZqcGpjZFJ5amRHZE1xejBLbEhvUGlnbEdiUEFWCldzdXBmbWI3Nzd1Q3ZtUGRHc1lwb2wvTE9jOU44ZUE0VUdPNk9sWmtWU0NGOTJjSk9oaCtyd1c0cktTOXZFTTcKRzJmaXZVVDZJWCtFamdGQzB0ZytLMkNSSjRoTElnNTFSc0lmdEllNk01MFBpOCsvc3d6andYV2ZuQmpkUWkyegpudC9XYmR3THA2Q2pMR01UdVNrZmVGam00Z2QzM2cyMmRSY09RZz09Ci0tLS0tRU5EIENFUlRJRklDQVRFLS0tLS0K
  server.key: LS0tLS1CRUdJTiBSU0EgUFJJVkFURSBLRVktLS0tLQpNSUlFcEFJQkFBS0NBUUVBdDBGZ3RpazV4a2dZTmlUb0wzSTVlVEU3U29VK1pqZmg1V09tU3dsL3FPSVFNL1ZWCjgrRmk3TTIyblVYaDZGNFpmQmNUaXVURi9qMlV1YXQ3ei9IemtmTU93bjVJeS9KbUE1Wi9vdXVIZzNDSThtdHgKeW53VXhoYmFRak90dFI4UW92Vm9XNVA1MFREdm9mVVZjNUdUOG9YaGFzdHJGMFU4Nlh3clY0Nll5VFdZa1R2bgpkZURsZkJwUlFRYUNRV1lWMTJ0b0p6QnhUZ0dTQ2EwMmJzUXNzZ0p5Q2l6Zmk1OGFhQzl5OThzaUdmTytycVVICmpmeVFldUdiUHlhNWRTbHZ3K1JqcnFTb09PbzAzQnMrWC9hVGJyOVR6a1FSNlRiaHZQVGYwQjJWSE1sRFdDNGQKbXVVbjNRK3NpMkZHemV3eCtDeGVRZUY4SVlISzlSWnArZVlVNXdJREFRQUJBb0lCQUdVS2lDK0lSWkc5V0pRcAovMWVCekl5MUIzTU1TcDZEdTJzR2FiOC82b0tNdXRCYk9sd3c3cUdRdjFxeUdHQk4yaEZnaStidVF2anVyVjArClh4TUYzZjJnSFloQnB4UEVnRmtFRnpZV1ZXNjBrdDNQUGp1ZDlMcFFDV0d0S3Q4TjFOZDFKbWd3Qy9NNjN6WFcKYzFCNGVUR2tmZWlyWmsyN1lGMkFtRWs3bDZTQWw4SXVSbHNvUnpSVjBjTGxDQ1ZqeGZrWFFaTko3d0tnQzk2RAovSXppTVhzZ2h3MEd5NFg2L1FadjZnSGFIdHN0d1lITkFyeUF4eExYMVNQOTJhc1BEdWFXYUFMbEJzdGRSc2RtCkpIdU43dWtuMGFHZEMyeVAwQWlDS2prM1NjUnpVdHhyMlBqb3d4WGYwd3BDYUFYN2xVenk2RWpId29VTmg1VEcKenlhRTRoa0NnWUVBN2o2T21lSzdqN1E4SlMwR2NtTDVxbmMzdkRkUkdSdFlhclk2UzR1Qko2UmVnMkJGSFZ4MApPU2lrV1E2Z2dTTkJvMnEwR3pvcVpYZ3FSdGVtYjh1WUhUR25ad2NlRGd4dVhMcXg2cHRKWTlvajJJcDNXQXFaCjdWei95WGl6aWpIWmJZTW5IQmUyODFEMmFUQzlJRXpwdGg2NmlTZ2VYa1pWOFhNL1BCQjk1ZVVDZ1lFQXhPbXcKM04wY2J6QkxPeUN5Zkdhc2phRnAxNml3djFMYVB2b3ZSaG9ubDhkczVmVy9GdC9kMTY1YVorOCtnTU1rN1kxTwpFdkxmVjFkZXVUS0Y0VDV4dC90ZTVYcU5ocXJRbWt5RmZUY0tFem8rODZnUnpxTWRqSXh1eDhjN3FRWjg3Y2xxCitSNTBUbzZraGt1YXlpc1hWT05CV2VxekFSWk9QWmh2L2xSaUl0c0NnWUVBb0xZZ1dkeGg2OW1JTFFmSGJvZ24KcFA5UTRLMXNEb1NzeXlkc0FhUDBsdnBCSzF4WW95ckgxL3I3aW52Y2QrQ0JtYXdVSEwzSzliSHV5dVVVQ0J3TgoyN3V3RWtieDFrWTZlR0VVUFk5TkhZZDhZTWxmSWt2Y2RBc2xIUkpJQXJRSDJPRDlFKzFIWTdFODE4Nmg5ZFVNClh1Y3hxKzRkTmprNkptczR2OXJjSXFVQ2dZQUJrTDRJTTNYTGFIM2duWFR0eWo4cTdSS1RWVkw2WW1VN3hPOWwKUmtYMFRmQ09yM0p5Y3hzbllNcDFNeEN6STFvQ3pYSEdjc25WdnVzUTI5YjJvSEYwL2ZtV0ozQkNsczhMdXZvQQpzZFJSck0vZFRnTytPY3U5VjB4MktCNVFUSzNua2dkWXJhWk5EWk0vUWhDYjlOVzlwZ1RaK3lTcktJczhzQjZMCnpnM3Rxd0tCZ1FDTzhrNkVZRVVoZW5DMWNldSs0ejdEWmZrL01CTWlJci9ob1NySllaSmVOWldBSDJOd2p5M0cKUlhYWTZzdVRZRFRXVUJYWTZZMDl2STdOQzhmRk11ZmhyM28zaThMMVNWMlNCQ0VyMlV4T3RHWnN4TEVMMnhUQwpCbFIrMEF2MnUzSFBKRTBiV3ptVGh3U1RlQ2h0Z3pZQ2tIUlZlNlJMZVhET0w3SkFnQWNyM1E9PQotLS0tLUVORCBSU0EgUFJJVkFURSBLRVktLS0tLQo=
---
apiVersion: apps/v1
kind: Deployment
metadata:
  name: hello-osiris
  labels:
    app: hello-osiris
  annotations:
    osiris.deislabs.io/enabled: "true"
    osiris.deislabs.io/minReplicas: "1"
<<<<<<< HEAD
    osiris.deislabs.io/ignoredPaths: "/first/path,/second-path"
=======
    osiris.deislabs.io/metricsCheckInterval: "120" # seconds
>>>>>>> f4df3751
spec:
  replicas: 1
  selector:
    matchLabels:
      app: hello-osiris
  template:
    metadata:
      labels:
        app: hello-osiris
    spec:
      containers:
      - name: hello-osiris
        image: krancour/hello-osiris:v0.1.0
        args:
        - --https-cert
        - /hello-osiris/cert/server.crt
        - --https-key
        - /hello-osiris/cert/server.key
        ports:
        - containerPort: 8080
        - containerPort: 8081
        - containerPort: 8082
        - containerPort: 4430
        volumeMounts:
        - name: cert
          mountPath: /hello-osiris/cert
          readOnly: true
        livenessProbe:
          httpGet:
            path: /healthz
            port: 8080
        readinessProbe:
          httpGet:
            path: /healthz
            port: 8080
      volumes:
      - name: cert
        secret:
          secretName: hello-osiris-cert<|MERGE_RESOLUTION|>--- conflicted
+++ resolved
@@ -44,12 +44,9 @@
     app: hello-osiris
   annotations:
     osiris.deislabs.io/enabled: "true"
-    osiris.deislabs.io/minReplicas: "1"
-<<<<<<< HEAD
+    osiris.deislabs.io/minReplicas: "120"
     osiris.deislabs.io/ignoredPaths: "/first/path,/second-path"
-=======
     osiris.deislabs.io/metricsCheckInterval: "120" # seconds
->>>>>>> f4df3751
 spec:
   replicas: 1
   selector:

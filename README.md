--- conflicted
+++ resolved
@@ -176,14 +176,9 @@
 
 | Annotation | Description | Default |
 | ---------- | ----------- | ------- |
-<<<<<<< HEAD
 | `osiris.deislabs.io/enabled` | Enable Osiris for this deployment or statefulSet. Allowed values: `y`, `yes`, `true`, `on`, `1`. | _no value_ (= disabled) |
 | `osiris.deislabs.io/minReplicas` | The minimum number of replicas to set on the deployment/statefulSet when Osiris will scale up. If you set `2`, Osiris will scale the deployment/statefulSet from `0` to `2` replicas directly. Osiris won't collect metrics from deployments/statefulSets which have more than `minReplicas` replicas - to avoid useless collections of metrics. | `1` |
-=======
-| `osiris.deislabs.io/enabled` | Enable Osiris for this deployment. Allowed values: `y`, `yes`, `true`, `on`, `1`. | _no value_ (= disabled) |
-| `osiris.deislabs.io/minReplicas` | The minimum number of replicas to set on the deployment when Osiris will scale up. If you set `2`, Osiris will scale the deployment from `0` to `2` replicas directly. Osiris won't collect metrics from deployments which have more than `minReplicas` replicas - to avoid useless collections of metrics. | `1` |
 | `osiris.deislabs.io/metricsCheckInterval` | The interval in which Osiris would repeatedly track the pod http request metrics. The value is the number of seconds of the interval. Note that this value override the global value defined by the `zeroscaler.metricsCheckInterval` Helm value. | _value of the `zeroscaler.metricsCheckInterval` Helm value_ |
->>>>>>> f4df3751
 
 #### Service Annotations
 

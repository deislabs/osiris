package zeroscaler

import (
	"context"
	"fmt"
	"reflect"
	"sync"
	"time"

	"github.com/deislabs/osiris/pkg/healthz"
	k8s "github.com/deislabs/osiris/pkg/kubernetes"
	"github.com/golang/glog"
	appsv1 "k8s.io/api/apps/v1"
	metav1 "k8s.io/apimachinery/pkg/apis/meta/v1"
	"k8s.io/apimachinery/pkg/labels"
	"k8s.io/client-go/kubernetes"
	"k8s.io/client-go/tools/cache"
)

type Zeroscaler interface {
	Run(ctx context.Context)
}

type zeroscaler struct {
	cfg                  Config
	kubeClient           kubernetes.Interface
	deploymentsInformer  cache.SharedInformer
	statefulSetsInformer cache.SharedInformer
	collectors           map[string]*metricsCollector
	collectorsLock       sync.Mutex
	ctx                  context.Context
}

func NewZeroscaler(cfg Config, kubeClient kubernetes.Interface) Zeroscaler {
	z := &zeroscaler{
		cfg:        cfg,
		kubeClient: kubeClient,
		deploymentsInformer: k8s.DeploymentsIndexInformer(
			kubeClient,
			metav1.NamespaceAll,
			nil,
			nil,
		),
		statefulSetsInformer: k8s.StatefulSetsIndexInformer(
			kubeClient,
			metav1.NamespaceAll,
			nil,
			nil,
		),
		collectors: map[string]*metricsCollector{},
	}
	z.deploymentsInformer.AddEventHandler(cache.ResourceEventHandlerFuncs{
		AddFunc: z.syncDeployment,
		UpdateFunc: func(_, newObj interface{}) {
			z.syncDeployment(newObj)
		},
		DeleteFunc: z.syncDeletedDeployment,
	})
	z.statefulSetsInformer.AddEventHandler(cache.ResourceEventHandlerFuncs{
		AddFunc: z.syncStatefulSet,
		UpdateFunc: func(_, newObj interface{}) {
			z.syncStatefulSet(newObj)
		},
		DeleteFunc: z.syncDeletedStatefulSet,
	})
	return z
}

// Run causes the controller to collect metrics for Osiris-enabled
// deployments and statefulSets.
func (z *zeroscaler) Run(ctx context.Context) {
	ctx, cancel := context.WithCancel(ctx)
	defer cancel()
	z.ctx = ctx
	go func() {
		<-ctx.Done()
		glog.Infof("Zeroscaler is shutting down")
	}()
	glog.Infof("Zeroscaler is started")
	go func() {
		z.deploymentsInformer.Run(ctx.Done())
		cancel()
	}()
	go func() {
		z.statefulSetsInformer.Run(ctx.Done())
		cancel()
	}()
	healthz.RunServer(ctx, 5000)
	cancel()
}

func (z *zeroscaler) syncDeployment(obj interface{}) {
	deployment := obj.(*appsv1.Deployment)
	if k8s.ResourceIsOsirisEnabled(deployment.Annotations) {
		glog.Infof(
			"Notified about new or updated Osiris-enabled deployment %s in "+
				"namespace %s",
			deployment.Name,
			deployment.Namespace,
		)
		minReplicas := k8s.GetMinReplicas(deployment.Annotations, 1)
		if *deployment.Spec.Replicas > 0 &&
			deployment.Status.AvailableReplicas <= minReplicas {
			glog.Infof(
				"Osiris-enabled deployment %s in namespace %s is running the minimun "+
					"number of replicas or fewer; ensuring metrics collection",
				deployment.Name,
				deployment.Namespace,
			)
			z.ensureMetricsCollection(
				"Deployment",
				deployment.Namespace,
				deployment.Name,
				deployment.Spec.Selector,
			)
		} else {
			glog.Infof(
				"Osiris-enabled deployment %s in namespace %s is running zero "+
					"replicas OR more than the minimum number of replicas; ensuring "+
					"NO metrics collection",
				deployment.Name,
				deployment.Namespace,
			)
			z.ensureNoMetricsCollection(
				"Deployment",
				deployment.Namespace,
				deployment.Name,
			)
		}
	} else {
		glog.Infof(
			"Notified about new or updated non-Osiris-enabled deployment %s in "+
				"namespace %s; ensuring NO metrics collection",
			deployment.Name,
			deployment.Namespace,
		)
		z.ensureNoMetricsCollection(
			"Deployment",
			deployment.Namespace,
			deployment.Name,
		)
	}
}

func (z *zeroscaler) syncStatefulSet(obj interface{}) {
	statefulSet := obj.(*appsv1.StatefulSet)
	if k8s.ResourceIsOsirisEnabled(statefulSet.Annotations) {
		glog.Infof(
			"Notified about new or updated Osiris-enabled statefulSet %s in "+
				"namespace %s",
			statefulSet.Name,
			statefulSet.Namespace,
		)
		minReplicas := k8s.GetMinReplicas(statefulSet.Annotations, 1)
		if *statefulSet.Spec.Replicas > 0 &&
			statefulSet.Status.ReadyReplicas <= minReplicas {
			glog.Infof(
				"Osiris-enabled statefulSet %s in namespace %s is running the minimun "+
					"number of replicas or fewer; ensuring metrics collection",
				statefulSet.Name,
				statefulSet.Namespace,
			)
			z.ensureMetricsCollection(
				"StatefulSet",
				statefulSet.Namespace,
				statefulSet.Name,
				statefulSet.Spec.Selector,
			)
		} else {
			glog.Infof(
				"Osiris-enabled statefulSet %s in namespace %s is running zero "+
					"replicas OR more than the minimum number of replicas; ensuring "+
					"NO metrics collection",
				statefulSet.Name,
				statefulSet.Namespace,
			)
			z.ensureNoMetricsCollection(
				"StatefulSet",
				statefulSet.Namespace,
				statefulSet.Name,
			)
		}
	} else {
		glog.Infof(
			"Notified about new or updated non-Osiris-enabled statefulSet %s in "+
				"namespace %s; ensuring NO metrics collection",
			statefulSet.Name,
			statefulSet.Namespace,
		)
		z.ensureNoMetricsCollection(
			"StatefulSet",
			statefulSet.Namespace,
			statefulSet.Name,
		)
	}
}

func (z *zeroscaler) syncDeletedDeployment(obj interface{}) {
	deployment := obj.(*appsv1.Deployment)
	glog.Infof(
		"Notified about deleted deployment %s in namespace %s; ensuring NO "+
			"metrics collection",
		deployment.Name,
		deployment.Namespace,
	)
	z.ensureNoMetricsCollection(
		"Deployment",
		deployment.Namespace,
		deployment.Name,
	)
}

func (z *zeroscaler) syncDeletedStatefulSet(obj interface{}) {
	statefulSet := obj.(*appsv1.StatefulSet)
	glog.Infof(
		"Notified about deleted statefulSet %s in namespace %s; ensuring NO "+
			"metrics collection",
		statefulSet.Name,
		statefulSet.Namespace,
	)
	z.ensureNoMetricsCollection(
		"StatefulSet",
		statefulSet.Namespace,
		statefulSet.Name,
	)
}

func (z *zeroscaler) ensureMetricsCollection(kind, namespace, name string,
	labelSelector *metav1.LabelSelector) {
	z.collectorsLock.Lock()
	defer z.collectorsLock.Unlock()
	key := getKey(kind, namespace, name)
	selector := labels.SelectorFromSet(labelSelector.MatchLabels)
	if collector, ok := z.collectors[key]; !ok ||
		!reflect.DeepEqual(selector, collector.selector) {
		if ok {
			collector.stop()
		}
		metricsCheckInterval, err := k8s.GetMetricsCheckInterval(
			deployment.Annotations,
		)
		if err != nil {
			glog.Warningf(
				"There was an error getting custom metrics check interval value "+
					"in deployment %s, falling back to the default value of %d "+
					"seconds; error: %s",
				deployment.Name,
				z.cfg.MetricsCheckInterval,
				err,
			)
			metricsCheckInterval = z.cfg.MetricsCheckInterval
		}
		if metricsCheckInterval <= 0 {
			glog.Warningf(
				"Invalid custom metrics check interval value %d in deployment %s,"+
					" falling back to the default value of %d seconds",
				metricsCheckInterval,
				deployment.Name,
				z.cfg.MetricsCheckInterval,
			)
			metricsCheckInterval = z.cfg.MetricsCheckInterval
		}
		glog.Infof(
<<<<<<< HEAD
			"Using new metrics collector for %s %s in namespace %s",
			kind,
			name,
			namespace,
=======
			"Using new metrics collector for deployment %s in namespace %s "+
				"with metrics check interval of %d seconds",
			deployment.Name,
			deployment.Namespace,
			metricsCheckInterval,
>>>>>>> f4df3751
		)
		collector := newMetricsCollector(
			z.kubeClient,
			kind,
			name,
			namespace,
			selector,
			time.Duration(metricsCheckInterval)*time.Second,
		)
		go func() {
			collector.run(z.ctx)
			// Once the collector has run to completion (scaled to zero) remove it
			// from the map
			z.collectorsLock.Lock()
			defer z.collectorsLock.Unlock()
			delete(z.collectors, key)
		}()
		z.collectors[key] = collector
		return
	}
	glog.Infof(
		"Using existing metrics collector for %s %s in namespace %s",
		kind,
		name,
		namespace,
	)
}

func (z *zeroscaler) ensureNoMetricsCollection(kind, namespace, name string) {
	z.collectorsLock.Lock()
	defer z.collectorsLock.Unlock()
	key := getKey(kind, namespace, name)
	if collector, ok := z.collectors[key]; ok {
		collector.stop()
		delete(z.collectors, key)
	}
}

func getKey(kind, namespace, name string) string {
	return fmt.Sprintf("%s:%s/%s", kind, namespace, name)
}<|MERGE_RESOLUTION|>--- conflicted
+++ resolved
@@ -111,6 +111,7 @@
 				"Deployment",
 				deployment.Namespace,
 				deployment.Name,
+				deployment.Annotations,
 				deployment.Spec.Selector,
 			)
 		} else {
@@ -164,6 +165,7 @@
 				"StatefulSet",
 				statefulSet.Namespace,
 				statefulSet.Name,
+				statefulSet.Annotations,
 				statefulSet.Spec.Selector,
 			)
 		} else {
@@ -226,7 +228,7 @@
 }
 
 func (z *zeroscaler) ensureMetricsCollection(kind, namespace, name string,
-	labelSelector *metav1.LabelSelector) {
+	annotations map[string]string, labelSelector *metav1.LabelSelector) {
 	z.collectorsLock.Lock()
 	defer z.collectorsLock.Unlock()
 	key := getKey(kind, namespace, name)
@@ -237,14 +239,15 @@
 			collector.stop()
 		}
 		metricsCheckInterval, err := k8s.GetMetricsCheckInterval(
-			deployment.Annotations,
+			annotations,
 		)
 		if err != nil {
 			glog.Warningf(
 				"There was an error getting custom metrics check interval value "+
-					"in deployment %s, falling back to the default value of %d "+
+					"in %s %s, falling back to the default value of %d "+
 					"seconds; error: %s",
-				deployment.Name,
+				kind,
+				name,
 				z.cfg.MetricsCheckInterval,
 				err,
 			)
@@ -252,27 +255,22 @@
 		}
 		if metricsCheckInterval <= 0 {
 			glog.Warningf(
-				"Invalid custom metrics check interval value %d in deployment %s,"+
+				"Invalid custom metrics check interval value %d in %s %s,"+
 					" falling back to the default value of %d seconds",
 				metricsCheckInterval,
-				deployment.Name,
+				kind,
+				name,
 				z.cfg.MetricsCheckInterval,
 			)
 			metricsCheckInterval = z.cfg.MetricsCheckInterval
 		}
 		glog.Infof(
-<<<<<<< HEAD
-			"Using new metrics collector for %s %s in namespace %s",
+			"Using new metrics collector for %s %s in namespace %s "+
+				"with metrics check interval of %d seconds",
 			kind,
 			name,
 			namespace,
-=======
-			"Using new metrics collector for deployment %s in namespace %s "+
-				"with metrics check interval of %d seconds",
-			deployment.Name,
-			deployment.Namespace,
 			metricsCheckInterval,
->>>>>>> f4df3751
 		)
 		collector := newMetricsCollector(
 			z.kubeClient,

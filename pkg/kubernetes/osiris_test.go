package kubernetes

import (
<<<<<<< HEAD
	"reflect"
	"testing"
=======
	"testing"

	"github.com/stretchr/testify/assert"
	"github.com/stretchr/testify/require"
>>>>>>> f4df3751
)

func TestResourceIsOsirisEnabled(t *testing.T) {
	testcases := []struct {
		name           string
		annotations    map[string]string
		expectedResult bool
	}{
		{
			name: "map with osiris enabled entry and value 1",
			annotations: map[string]string{
				"osiris.deislabs.io/enabled": "1",
			},
			expectedResult: true,
		},
		{
			name: "map with osiris enabled entry and value true",
			annotations: map[string]string{
				"osiris.deislabs.io/enabled": "true",
			},
			expectedResult: true,
		},
		{
			name: "map with osiris enabled entry and value on",
			annotations: map[string]string{
				"osiris.deislabs.io/enabled": "on",
			},
			expectedResult: true,
		},
		{
			name: "map with osiris enabled entry and value y",
			annotations: map[string]string{
				"osiris.deislabs.io/enabled": "y",
			},
			expectedResult: true,
		},
		{
			name: "map with osiris enabled entry and value yes",
			annotations: map[string]string{
				"osiris.deislabs.io/enabled": "yes",
			},
			expectedResult: true,
		},
		{
			name: "map with no osiris enabled entry ",
			annotations: map[string]string{
				"osiris.deislabs.io/notenabled": "yes",
			},
			expectedResult: false,
		},

		{
			name: "map with osiris enabled entry and invalid value",
			annotations: map[string]string{
				"osiris.deislabs.io/enabled": "yee",
			},
			expectedResult: false,
		},
	}

	for _, test := range testcases {
		t.Run(test.name, func(t *testing.T) {
			actual := ResourceIsOsirisEnabled(test.annotations)
			if actual != test.expectedResult {
				t.Errorf(
					"expected ResourceIsOsirisEnabled to return %t, but got %t",
					test.expectedResult, actual)
			}
		})
	}

}

func TestGetMinReplicas(t *testing.T) {
	testcases := []struct {
		name           string
		annotations    map[string]string
		expectedResult int32
	}{
		{
			name: "map with min replicas entry",
			annotations: map[string]string{
				"osiris.deislabs.io/minReplicas": "3",
			},
			expectedResult: 3,
		},
		{
			name: "map with no min replicas entry",
			annotations: map[string]string{
				"osiris.deislabs.io/notminReplicas": "3",
			},
			expectedResult: 1,
		},
		{
			name: "map with invalid min replicas entry",
			annotations: map[string]string{
				"osiris.deislabs.io/minReplicas": "invalid",
			},
			expectedResult: 1,
		},
	}

	for _, test := range testcases {
		t.Run(test.name, func(t *testing.T) {
			actual := GetMinReplicas(test.annotations, 1)
			if actual != test.expectedResult {
				t.Errorf(
					"expected GetMinReplicas to return %d, but got %d",
					test.expectedResult, actual)
			}
		})
	}
}

<<<<<<< HEAD
func TestGetIgnoredPaths(t *testing.T) {
	testcases := []struct {
		name           string
		annotations    map[string]string
		expectedResult []string
=======
func TestGetMetricsCheckInterval(t *testing.T) {
	testcases := []struct {
		name           string
		annotations    map[string]string
		expectedResult int
		expectedError  string
>>>>>>> f4df3751
	}{
		{
			name:           "nil map",
			annotations:    nil,
<<<<<<< HEAD
			expectedResult: nil,
=======
			expectedResult: 0,
			expectedError:  "",
>>>>>>> f4df3751
		},
		{
			name:           "empty map",
			annotations:    map[string]string{},
<<<<<<< HEAD
			expectedResult: nil,
		},
		{
			name: "map with a single ignored path",
			annotations: map[string]string{
				"osiris.deislabs.io/ignoredPaths": "/metrics",
			},
			expectedResult: []string{"/metrics"},
		},
		{
			name: "map with two single ignored path",
			annotations: map[string]string{
				"osiris.deislabs.io/ignoredPaths": "/metrics,/health",
			},
			expectedResult: []string{"/metrics", "/health"},
		},
		{
			name: "map with no ignored paths entry",
			annotations: map[string]string{
				"whatever": "3",
			},
			expectedResult: nil,
=======
			expectedResult: 0,
			expectedError:  "",
		},
		{
			name: "map with no metrics check interval entry",
			annotations: map[string]string{
				"whatever": "60",
			},
			expectedResult: 0,
			expectedError:  "",
		},
		{
			name: "map with invalid metrics check interval entry",
			annotations: map[string]string{
				"osiris.deislabs.io/metricsCheckInterval": "invalid",
			},
			expectedResult: 0,
			expectedError: "invalid int value 'invalid' for " +
				"'osiris.deislabs.io/metricsCheckInterval' annotation: " +
				"strconv.Atoi: parsing \"invalid\": invalid syntax",
		},
		{
			name: "map with negative metrics check interval entry",
			annotations: map[string]string{
				"osiris.deislabs.io/metricsCheckInterval": "-1",
			},
			expectedResult: 0,
			expectedError: "metricsCheckInterval should be positive, " +
				"'-1' is not a valid value",
		},
		{
			name: "map with zero metrics check interval entry",
			annotations: map[string]string{
				"osiris.deislabs.io/metricsCheckInterval": "0",
			},
			expectedResult: 0,
			expectedError: "metricsCheckInterval should be positive, " +
				"'0' is not a valid value",
		},
		{
			name: "map with valid metrics check interval entry",
			annotations: map[string]string{
				"osiris.deislabs.io/metricsCheckInterval": "60",
			},
			expectedResult: 60,
			expectedError:  "",
>>>>>>> f4df3751
		},
	}

	for _, test := range testcases {
		t.Run(test.name, func(t *testing.T) {
<<<<<<< HEAD
			actual := GetIgnoredPaths(test.annotations)
			if !reflect.DeepEqual(actual, test.expectedResult) {
				t.Errorf(
					"expected GetMinReplicas to return %s, but got %s",
					test.expectedResult, actual)
			}
=======
			actual, err := GetMetricsCheckInterval(test.annotations)
			if len(test.expectedError) > 0 {
				require.EqualError(t, err, test.expectedError, "")
			} else {
				require.NoError(t, err)
			}

			assert.Equal(t, test.expectedResult, actual)
>>>>>>> f4df3751
		})
	}
}<|MERGE_RESOLUTION|>--- conflicted
+++ resolved
@@ -1,15 +1,11 @@
 package kubernetes
 
 import (
-<<<<<<< HEAD
 	"reflect"
 	"testing"
-=======
-	"testing"
 
 	"github.com/stretchr/testify/assert"
 	"github.com/stretchr/testify/require"
->>>>>>> f4df3751
 )
 
 func TestResourceIsOsirisEnabled(t *testing.T) {
@@ -124,35 +120,20 @@
 	}
 }
 
-<<<<<<< HEAD
 func TestGetIgnoredPaths(t *testing.T) {
 	testcases := []struct {
 		name           string
 		annotations    map[string]string
 		expectedResult []string
-=======
-func TestGetMetricsCheckInterval(t *testing.T) {
-	testcases := []struct {
-		name           string
-		annotations    map[string]string
-		expectedResult int
-		expectedError  string
->>>>>>> f4df3751
 	}{
 		{
 			name:           "nil map",
 			annotations:    nil,
-<<<<<<< HEAD
 			expectedResult: nil,
-=======
-			expectedResult: 0,
-			expectedError:  "",
->>>>>>> f4df3751
 		},
 		{
 			name:           "empty map",
 			annotations:    map[string]string{},
-<<<<<<< HEAD
 			expectedResult: nil,
 		},
 		{
@@ -175,67 +156,88 @@
 				"whatever": "3",
 			},
 			expectedResult: nil,
-=======
-			expectedResult: 0,
-			expectedError:  "",
-		},
-		{
-			name: "map with no metrics check interval entry",
-			annotations: map[string]string{
-				"whatever": "60",
-			},
-			expectedResult: 0,
-			expectedError:  "",
-		},
-		{
-			name: "map with invalid metrics check interval entry",
-			annotations: map[string]string{
-				"osiris.deislabs.io/metricsCheckInterval": "invalid",
-			},
-			expectedResult: 0,
-			expectedError: "invalid int value 'invalid' for " +
-				"'osiris.deislabs.io/metricsCheckInterval' annotation: " +
-				"strconv.Atoi: parsing \"invalid\": invalid syntax",
-		},
-		{
-			name: "map with negative metrics check interval entry",
-			annotations: map[string]string{
-				"osiris.deislabs.io/metricsCheckInterval": "-1",
-			},
-			expectedResult: 0,
-			expectedError: "metricsCheckInterval should be positive, " +
-				"'-1' is not a valid value",
-		},
-		{
-			name: "map with zero metrics check interval entry",
-			annotations: map[string]string{
-				"osiris.deislabs.io/metricsCheckInterval": "0",
-			},
-			expectedResult: 0,
-			expectedError: "metricsCheckInterval should be positive, " +
-				"'0' is not a valid value",
-		},
-		{
-			name: "map with valid metrics check interval entry",
-			annotations: map[string]string{
-				"osiris.deislabs.io/metricsCheckInterval": "60",
-			},
-			expectedResult: 60,
-			expectedError:  "",
->>>>>>> f4df3751
-		},
-	}
-
-	for _, test := range testcases {
-		t.Run(test.name, func(t *testing.T) {
-<<<<<<< HEAD
+		},
+	}
+
+	for _, test := range testcases {
+		t.Run(test.name, func(t *testing.T) {
 			actual := GetIgnoredPaths(test.annotations)
 			if !reflect.DeepEqual(actual, test.expectedResult) {
 				t.Errorf(
 					"expected GetMinReplicas to return %s, but got %s",
 					test.expectedResult, actual)
 			}
-=======
+		})
+	}
+}
+
+func TestGetMetricsCheckInterval(t *testing.T) {
+	testcases := []struct {
+		name           string
+		annotations    map[string]string
+		expectedResult int
+		expectedError  string
+	}{
+		{
+			name:           "nil map",
+			annotations:    nil,
+			expectedResult: 0,
+			expectedError:  "",
+		},
+		{
+			name:           "empty map",
+			annotations:    map[string]string{},
+			expectedResult: 0,
+			expectedError:  "",
+		},
+		{
+			name: "map with no metrics check interval entry",
+			annotations: map[string]string{
+				"whatever": "60",
+			},
+			expectedResult: 0,
+			expectedError:  "",
+		},
+		{
+			name: "map with invalid metrics check interval entry",
+			annotations: map[string]string{
+				"osiris.deislabs.io/metricsCheckInterval": "invalid",
+			},
+			expectedResult: 0,
+			expectedError: "invalid int value 'invalid' for " +
+				"'osiris.deislabs.io/metricsCheckInterval' annotation: " +
+				"strconv.Atoi: parsing \"invalid\": invalid syntax",
+		},
+		{
+			name: "map with negative metrics check interval entry",
+			annotations: map[string]string{
+				"osiris.deislabs.io/metricsCheckInterval": "-1",
+			},
+			expectedResult: 0,
+			expectedError: "metricsCheckInterval should be positive, " +
+				"'-1' is not a valid value",
+		},
+		{
+			name: "map with zero metrics check interval entry",
+			annotations: map[string]string{
+				"osiris.deislabs.io/metricsCheckInterval": "0",
+			},
+			expectedResult: 0,
+			expectedError: "metricsCheckInterval should be positive, " +
+				"'0' is not a valid value",
+		},
+		{
+			name: "map with valid metrics check interval entry",
+			annotations: map[string]string{
+				"osiris.deislabs.io/metricsCheckInterval": "60",
+			},
+			expectedResult: 60,
+			expectedError:  "",
+		},
+	}
+
+	for _, test := range testcases {
+		t.Run(test.name, func(t *testing.T) {
 			actual, err := GetMetricsCheckInterval(test.annotations)
 			if len(test.expectedError) > 0 {
 				require.EqualError(t, err, test.expectedError, "")
@@ -244,7 +246,6 @@
 			}
 
 			assert.Equal(t, test.expectedResult, actual)
->>>>>>> f4df3751
 		})
 	}
 }